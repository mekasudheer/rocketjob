module RocketJob
<<<<<<< HEAD
  VERSION = "6.1.2".freeze
=======
  VERSION = "6.2.0".freeze
>>>>>>> 9404e939
end<|MERGE_RESOLUTION|>--- conflicted
+++ resolved
@@ -1,7 +1,3 @@
 module RocketJob
-<<<<<<< HEAD
-  VERSION = "6.1.2".freeze
-=======
-  VERSION = "6.2.0".freeze
->>>>>>> 9404e939
+  VERSION = "6.2.1".freeze
 end